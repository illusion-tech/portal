--- conflicted
+++ resolved
@@ -49,11 +49,6 @@
 
 tracing = "0.1"
 tracing-subscriber = "0.3"
-<<<<<<< HEAD
-tokio-tungstenite = "0.20.1"
-tungstenite = "0.20.1"
-=======
 
 [dev-dependencies]
-criterion = "0.5"
->>>>>>> 7e957e91
+criterion = "0.5"